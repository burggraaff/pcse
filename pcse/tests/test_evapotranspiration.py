--- conflicted
+++ resolved
@@ -5,12 +5,7 @@
 from datetime import date
 
 from ..crop.evapotranspiration import Evapotranspiration
-<<<<<<< HEAD
 from ..base_classes import VariableKiosk, ParameterProvider
-=======
-from ..base_classes import VariableKiosk
-from ..util import merge_dict
->>>>>>> 46369703
 from .test_data import pot_evtra_testdata, wl_evtra_testdata1,\
     wl_parvalue_dict1, wl_evtra_testdata2, wl_parvalue_dict2
 
@@ -25,15 +20,11 @@
         self.kiosk.register_variable(0, "LAI", type="S", publish=True)
         self.kiosk.register_variable(0, "SM", type="S", publish=True)
         # Initialize ET module
-        parvalues = {"CFET":1.00, "KDIFTB":[0., 0.6, 2.0, 0.6], "DEPNR":4.5,
+        cropdata = {"CFET":1.00, "KDIFTB":[0., 0.6, 2.0, 0.6], "DEPNR":4.5,
                     "IOX":0, "IAIRDU":0, "CRAIRC":-99.}
-<<<<<<< HEAD
         soildata = {"SM0":0.4, "SMFCF":0.3, "SMW":0.1}
         sitedata = timerdata = {}
         parvalues = ParameterProvider(sitedata, timerdata, soildata, cropdata)
-=======
-        parvalues.update({"SM0":0.4, "SMFCF":0.3, "SMW":0.1})
->>>>>>> 46369703
         dummyday = date(2000,1,1)
         self.evtra = Evapotranspiration(dummyday, self.kiosk, parvalues)
     
@@ -70,13 +61,9 @@
         soildata = {}
         for key in ["SM0", "SMFCF", "SMW"]:
             soildata[key] = wl_parvalue_dict1[key]
-<<<<<<< HEAD
         sitedata = timerdata = {}
         parvalues = ParameterProvider(sitedata, timerdata, soildata, cropdata)
-=======
-        parvalues = merge_dict(cropdata, soildata)
->>>>>>> 46369703
-        dummyday = date(2000,1,1)
+        dummyday = date(2000, 1, 1)
         self.evtra = Evapotranspiration(dummyday, self.kiosk, parvalues)
     
     def runTest(self):
@@ -111,12 +98,8 @@
         soildata = {}
         for key in ["SM0", "SMFCF", "SMW"]:
             soildata[key] = wl_parvalue_dict2[key]
-<<<<<<< HEAD
         sitedata = timerdata = {}
         parvalues = ParameterProvider(sitedata, timerdata, soildata, cropdata)
-=======
-        parvalues = merge_dict(cropdata, soildata)
->>>>>>> 46369703
         dummyday = date(2000,1,1)
         self.evtra = Evapotranspiration(dummyday, self.kiosk, parvalues)
     

# -*- coding: utf-8 -*-
# Copyright (c) 2004-2014 Alterra, Wageningen-UR
<<<<<<< HEAD
# Allard de Wit (allard.dewit@wur.nl), April 2014

from classic_waterbalance import WaterbalancePP
from classic_waterbalance import WaterbalanceFD
from classic_waterbalance import WaterbalanceFDSnow
from snowmaus import SnowMAUS
from waterbalance import WaterbalanceLayered
=======
# Allard de Wit (allard.dewit@wur.nl), April 2014
>>>>>>> 9c72e59d
<|MERGE_RESOLUTION|>--- conflicted
+++ resolved
@@ -1,13 +1,8 @@
 # -*- coding: utf-8 -*-
 # Copyright (c) 2004-2014 Alterra, Wageningen-UR
-<<<<<<< HEAD
 # Allard de Wit (allard.dewit@wur.nl), April 2014
-
 from classic_waterbalance import WaterbalancePP
 from classic_waterbalance import WaterbalanceFD
 from classic_waterbalance import WaterbalanceFDSnow
 from snowmaus import SnowMAUS
-from waterbalance import WaterbalanceLayered
-=======
-# Allard de Wit (allard.dewit@wur.nl), April 2014
->>>>>>> 9c72e59d
+from waterbalance import WaterbalanceLayered
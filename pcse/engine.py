# -*- coding: utf-8 -*-
# Copyright (c) 2004-2014 Alterra, Wageningen-UR
# Allard de Wit (allard.dewit@wur.nl), April 2014
"""The PCSE Engine provides the environment where SimulationObjects are 'living'.
The engine takes care of reading the model configuration, initializing model
components (e.g. groups of SimulationObjects), driving the simulation
forward by calling the SimulationObjects, calling the agromanagement
unit, keeping track of time and providing the weather data needed.

Models are treated together with the Engine, because models are simply
pre-configured Engines. Any model can be started by starting the Engine
with the appropriate configuration file. The only difference is that
models can have methods that deal with specific characteristics of a model.
This kind of functionality cannot be implemented in the Engine because
the model details are not known beforehand.
"""
import os, sys
from collections import deque
import logging
import datetime

from .traitlets import Instance, Bool
from .base_classes import (VariableKiosk, WeatherDataProvider,
                           AncillaryObject, WeatherDataContainer,
                           SimulationObject, BaseEngine)
from .util import ConfigurationLoader
from .timer import Timer
from . import signals
from . import exceptions as exc
from .settings import settings

class Engine(BaseEngine):
    """Simulation engine for simulating the combined soil/crop system.
    
    `Engine` handles the actual simulation of the combined soil-
    crop system. The central part of the  `Engine` is the soil
    waterbalance which is continuously simulating during the entire run. In
    contrast, `CropSimulation` objects are only initialized after receiving a
    "CROP_START" signal from the AgroManagement unit. From that point onward,
    the combined soil-crop is simulated including the interactions between
    the soil and crop such as root growth and transpiration.
    
    Similarly, the crop simulation is finalized when receiving a "CROP_FINISH"
    signal. At that moment the `finalize()` section on the cropsimulation is
    executed. Moreover, the "CROP_FINISH" signal can specify that the
    cropsimulation object should be deleted from the hierarchy. The latter is
    useful for further extensions of PCSE for running crop rotations.
    
    Finally, the entire simulation is terminated when a "TERMINATE" signal is
    received. At that point, the `finalize()` section on the waterbalance is 
    executed and the simulation stops.

    **Signals handled by Engine:**
    
    `Engine` handles the following signals:
        * CROP_START: Starts an instance of `CropSimulation` for simulating crop
          growth. See the `_on_CROP_START` handler for details.
        * CROP_FINISH: Runs the `finalize()` section an instance of 
          `CropSimulation` and optionally deletes the cropsimulation instance.
          See the `_on_CROP_FINISH` handler for details.
        * TERMINATE: Runs the `finalize()` section on the waterbalance module
          and terminates the entire simulation.
          See the `_on_TERMINATE` handler for details.
        * OUTPUT:  Preserves a copy of the value of selected state/rate 
          variables during simulation for later use.
          See the `_on_OUTPUT` handler for details.
        * SUMMARY_OUTPUT:  Preserves a copy of the value of selected state/rate
          variables for later use. Summary output is usually requested only
          at the end of the crop simulation.
          See the `_on_SUMMARY_OUTPUT` handler for details.

    """
    # system configuration
    mconf = Instance(ConfigurationLoader)

    # sub components for simulation
    crop = Instance(SimulationObject)
    soil = Instance(SimulationObject)
    agromanagement = Instance(AncillaryObject)
    weatherdataprovider = Instance(WeatherDataProvider)
    drv = Instance(WeatherDataContainer)
    kiosk = Instance(VariableKiosk)
    timer = Instance(Timer)
    day = Instance(datetime.date)

    # flags that are being set by signals
    flag_terminate = Bool(False)
    flag_crop_finish = Bool(False)
    flag_crop_start = Bool(False)
    flag_crop_delete = Bool(False)
    flag_output = Bool(False)
    flag_summary_output = Bool(False)
    
    # placeholders for variables saved during model execution
    _saved_output = Instance(list)
    _saved_summary_output = Instance(list)

    # Helper variables
    TMNSAV = Instance(deque)
    
    def __init__(self, parameterprovider,
                 weatherdataprovider, config=None):
        """
<<<<<<< HEAD
        :param parameterprovider: A `ParameterProvider` object providing model
            parameters as key/value pairs. The parameterprovider encapsulates
            the different parameter files for agromanagement, crop, soil and
            site.
=======
        :param parameterprovider: A ParameterProvider object
            providing access to all simulation parameters as key/value pairs.
>>>>>>> 46369703
        :param weatherdataprovider: An instance of a WeatherDataProvider that can
            return weather data in a WeatherDataContainer for a given date.
        :param config: A string describing the model configuration file to use.
            By only giving a filename PCSE assumes it to be located under
            pcse/conf. If you want to provide you own configuration file, specify
            it as an absolute or a relative path (e.g. with a leading '.')
        """
        BaseEngine.__init__(self)

        # Load the model configuration
        self.mconf = ConfigurationLoader(config)

        # Variable kiosk for registering and publishing variables
        self.kiosk = VariableKiosk()

        # register handlers for starting/finishing the crop simulation, for
        # handling output and terminating the system
        self._connect_signal(self._on_CROP_START, signal=signals.crop_start)
        self._connect_signal(self._on_CROP_FINISH, signal=signals.crop_finish)
        self._connect_signal(self._on_OUTPUT, signal=signals.output)
        self._connect_signal(self._on_SUMMARY_OUTPUT, signal=signals.summary_output)
        self._connect_signal(self._on_TERMINATE, signal=signals.terminate)

        # Timer: starting day, final day and model output
        start_date = parameterprovider["START_DATE"]
        end_date = parameterprovider["END_DATE"]
        self.timer = Timer(start_date, self.kiosk, end_date, self.mconf)
        self.day = self.timer()

        # Driving variables
        self.weatherdataprovider = weatherdataprovider
        self.drv = self._get_driving_variables(self.day)

        # Component for simulation of soil processes
        self.soil = self.mconf.SOIL(self.day, self.kiosk, parameterprovider)

        # Component for agromanagement
        self.agromanagement = self.mconf.AGROMANAGEMENT(self.day, self.kiosk, self.mconf,
                                                        parameterprovider)
        # Call AgroManagement module for management actions at initialization
        self.agromanagement(self.day, self.drv)

        # Placeholder for variables to be saved during a model run
        self._saved_output = list()
        self._saved_summary_output = list()

        # Calculate initial rates
        self.calc_rates(self.day, self.drv)

    #---------------------------------------------------------------------------
    def calc_rates(self, day, drv):

        # Start rate calculation on individual components
        if self.crop is not None:
            self.crop.calc_rates(day, drv)

        self.soil.calc_rates(day, drv)

        # Save state variables of the model
        if self.flag_output:
            self._save_output(day)
        if self.flag_summary_output:
            self._save_summary_output()

        # Check if flag is present to finish crop simulation
        if self.flag_crop_finish:
            self._finish_cropsimulation(day)

    #---------------------------------------------------------------------------
    def integrate(self, day):

        # Flush state variables from the kiosk before state updates
        self.kiosk.flush_states()

        if self.crop is not None:
            self.crop.integrate(day)

        self.soil.integrate(day)

        # Set all rate variables to zero
        if settings.ZEROFY:
            self.zerofy()

        # Flush rate variables from the kiosk after state updates
        self.kiosk.flush_rates()

    #---------------------------------------------------------------------------
    def run(self, days=1):
        """Advances the system state with given number of days"""

        days_done = 0
        while (days_done < days) and (self.flag_terminate is False):
            days_done += 1

            # Update timer
            self.day = self.timer()

            # State integration
            self.integrate(self.day)

            # Driving variables
            self.drv = self._get_driving_variables(self.day)

            # Agromanagement decisions
            self.agromanagement(self.day, self.drv)            

            # Rate calculation
            self.calc_rates(self.day, self.drv)
        
        if self.flag_terminate is True:
            self.soil.finalize(self.day)

    #---------------------------------------------------------------------------
    def run_till_terminate(self):
        """Runs the system until a terminate signal is sent."""

        while self.flag_terminate is False:
            # Update timer
            self.day = self.timer()

            # State integration
            self.integrate(self.day)

            # Driving variables
            self.drv = self._get_driving_variables(self.day)

            # Agromanagement decisions
            self.agromanagement(self.day, self.drv)

            # Rate calculation
            self.calc_rates(self.day, self.drv)

        if self.flag_terminate is True:
            self.soil.finalize(self.day)

    #---------------------------------------------------------------------------
    def _on_CROP_FINISH(self, day, crop_delete=False):
        """Sets the variable 'flag_crop_finish' to True when the signal
        CROP_FINISH is received.
        
        The flag is needed because finishing the crop simulation is deferred to
        the correct place in the processing loop and is done by the routine
        _finish_cropsimulation().
        
        If crop_delete=True the CropSimulation object will be deleted from the
        hierarchy in _finish_cropsimulation().

        Finally, summary output will be generated depending on
        conf.SUMMARY_OUTPUT_VARS
        """
        self.flag_crop_finish = True
        self.flag_crop_delete = crop_delete
        self.flag_summary_output = True
        
    #---------------------------------------------------------------------------
    def _on_CROP_START(self, day, cropsimulation):
        """Receives a crop simulation object from the agromanagement unit.
        This object is than assigned to self.cropsimulation and will used
        for simulation of crop dynamics.

        """
        self.logger.debug("Received signal 'CROP_START' on day %s" % day)

        if self.crop is not None:
            msg = ("A CROP_START signal was received while self.cropsimulation "+
                   "still holds a valid cropsimulation object. It looks like " +
                   "you forgot to send a CROP_FINISH signal with option" +
                   "crop_delete=True")
            raise exc.PCSEError(msg)
        self.crop = cropsimulation
    
    #---------------------------------------------------------------------------
    def _on_TERMINATE(self):
        """Sets the variable 'flag_terminate' to True when the signal TERMINATE
        was received.
        """
        self.flag_terminate = True
        
    #---------------------------------------------------------------------------
    def _on_OUTPUT(self):
        """Sets the variable 'flag_output to True' when the signal OUTPUT
        was received.
        """
        self.flag_output = True
        
    #---------------------------------------------------------------------------
    def _on_SUMMARY_OUTPUT(self):
        """Sets the variable 'flag_summary_output to True' when the signal
        SUMMARY_OUTPUT was received.
        """
        self.flag_summary_output = True

    #---------------------------------------------------------------------------
    def _finish_cropsimulation(self, day):
        """Finishes the CropSimulation object when variable 'flag_crop_finish'
        has been set to True based on the signal 'CROP_FINISH' being
        received.
        """
        self.flag_crop_finish = False

        # Run the finalize section of the cropsimulation and sub-components
        self.crop.finalize(day)

        # Only remove the crop simulation object from the system when the crop
        # is finished, when explicitly asked to do so.
        if self.flag_crop_delete:
            self.flag_crop_delete = False
            self.crop._delete()
            self.crop = None

    #---------------------------------------------------------------------------
    def _get_driving_variables(self, day):
        """Get driving variables, compute derived properties and return it.
        """
        drv = self.weatherdataprovider(day)
        
        # average temperature and average daytemperature (if needed)
        if not hasattr(drv, "TEMP"):
            drv.add_variable("TEMP", (drv.TMIN + drv.TMAX)/2., "Celcius")
        if not hasattr(drv, "DTEMP"):
            drv.add_variable("DTEMP", (drv.TEMP + drv.TMAX)/2., "Celcius")

        #  7 day running average of minimum temperature
        TMINRA = self._7day_running_avg(drv.TMIN)
        if not hasattr(drv, "TMINRA"):
            drv.add_variable("TMINRA", TMINRA, "Celsius")
        
        return drv

    #---------------------------------------------------------------------------
    def _7day_running_avg(self, TMIN):
        """Calculate 7-day running mean of minimum temperature.
        """
        # if self.TMNSAV is None, then initialize a deque of size 7
        if self.TMNSAV is None:
            self.TMNSAV = deque(maxlen=7)
        # Append new value
        self.TMNSAV.appendleft(TMIN)

        return sum(self.TMNSAV)/len(self.TMNSAV)
    
    #---------------------------------------------------------------------------
    def _save_output(self, day):
        """Appends selected model variables to self._saved_output for this day.
        """
        # Switch off the flag for generating output
        self.flag_output = False

        # find current value of variables to are to be saved
        states = {"day":day}
        for var in self.mconf.OUTPUT_VARS:
            states[var] = self.get_variable(var)
        self._saved_output.append(states)

    #---------------------------------------------------------------------------
    def _save_summary_output(self):
        """Appends selected model variables to self._saved_summary_output.
        """
        # Switch off the flag for generating output
        self.flag_summary_output = False

        # find current value of variables to are to be saved
        states = {}
        for var in self.mconf.SUMMARY_OUTPUT_VARS:
            states[var] = self.get_variable(var)
        self._saved_summary_output.append(states)

    #---------------------------------------------------------------------------
    def set_variable(self, varname, value):
        """Sets the value of the specified state or rate variable.

        :param varname: Name of the variable to be updated (string).
        :param value: Value that it should be updated to (float)

        :returns: a dict containing the increments of the variables
            that were updated (new - old). If the call was unsuccessful
            in finding the class method (see below) it will return an empty
            dict.

        Note that 'setting' a variable (e.g. updating a model state) is much more
        complex than just `getting` a variable, because often some other
        internal variables (checksums, related state variables) must be updated
        as well. As there is no generic rule to 'set' a variable it is up to
        the model designer to implement the appropriate code to do the update.

        The implementation of `set_variable()` works as follows. First it will
        recursively search for a class method on the simulationobjects with the
        name `_set_variable_<varname>` (case sensitive). If the method is found,
        it will be called by providing the value as input.

        So for updating the crop leaf area index (varname 'LAI') to value '5.0',
        the call will be: `set_variable('LAI', 5.0)`. Internally, this call will
        search for a class method `_set_variable_LAI` which will be executed
        with the value '5.0' as input.
        """
        increments = {}
        self.soil.set_variable(varname, value, increments)
        if self.crop is not None:
            self.crop.set_variable(varname, value, increments)

        return increments

    def get_output(self):
        return self._saved_output

    def get_summary_output(self):
        return self._saved_summary_output<|MERGE_RESOLUTION|>--- conflicted
+++ resolved
@@ -101,15 +101,10 @@
     def __init__(self, parameterprovider,
                  weatherdataprovider, config=None):
         """
-<<<<<<< HEAD
         :param parameterprovider: A `ParameterProvider` object providing model
             parameters as key/value pairs. The parameterprovider encapsulates
             the different parameter files for agromanagement, crop, soil and
             site.
-=======
-        :param parameterprovider: A ParameterProvider object
-            providing access to all simulation parameters as key/value pairs.
->>>>>>> 46369703
         :param weatherdataprovider: An instance of a WeatherDataProvider that can
             return weather data in a WeatherDataContainer for a given date.
         :param config: A string describing the model configuration file to use.
@@ -171,8 +166,6 @@
         # Save state variables of the model
         if self.flag_output:
             self._save_output(day)
-        if self.flag_summary_output:
-            self._save_summary_output()
 
         # Check if flag is present to finish crop simulation
         if self.flag_crop_finish:
@@ -313,6 +306,10 @@
         # Run the finalize section of the cropsimulation and sub-components
         self.crop.finalize(day)
 
+        # Generate summary output after finalize() has been run.
+        if self.flag_summary_output:
+            self._save_summary_output()
+
         # Only remove the crop simulation object from the system when the crop
         # is finished, when explicitly asked to do so.
         if self.flag_crop_delete:

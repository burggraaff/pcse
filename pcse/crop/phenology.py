--- conflicted
+++ resolved
@@ -302,11 +302,7 @@
         DOA = Instance(datetime.date) # Day of anthesis
         DOM = Instance(datetime.date) # Day of maturity
         DOH = Instance(datetime.date) # Day of harvest
-<<<<<<< HEAD
         STAGE = Enum(["emerging", "vegetative", "reproductive", "mature"])
-=======
-        STAGE = Enum([None, "emerging", "vegetative", "reproductive", "mature"])
->>>>>>> ffc9dfe6
 
     #---------------------------------------------------------------------------
     def initialize(self, day, kiosk, parvalues):

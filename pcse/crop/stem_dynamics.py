--- conflicted
+++ resolved
@@ -96,13 +96,8 @@
                 key/value pairs
         """
         
-<<<<<<< HEAD
-        self.params = self.Parameters(cropdata)
+        self.params = self.Parameters(parvalues)
         self.rates  = self.RateVariables(kiosk, publish="DRST")
-=======
-        self.params = self.Parameters(parvalues)
-        self.rates  = self.RateVariables(kiosk)
->>>>>>> d794de0e
         self.kiosk  = kiosk
 
         # INITIAL STATES

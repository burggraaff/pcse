# -*- coding: utf-8 -*-
# Copyright (c) 2004-2014 Alterra, Wageningen-UR
# Allard de Wit (allard.dewit@wur.nl), April 2014
<<<<<<< HEAD
from pathlib import Path
=======
import copy
>>>>>>> c968b8fa
import re

from ..exceptions import PCSEError

class XYPairsError(PCSEError):
    pass

class LengthError(PCSEError):
    pass

class DuplicateError(PCSEError):
    pass

<<<<<<< HEAD
def _remove_whitespace(filecontents):
    """
    Remove whitespace (space, newline) from all lines.
    """
    return [line.strip(" \n\r") for line in filecontents]

def _remove_empty_lines(filecontents):
    """
    Return only non-empty ("") lines.
    """
    return [line for line in filecontents if len(line) > 0]

def _remove_inline_comments(filecontents):
    """
    Remove inline comments (marked by a !) from all lines.
    """
    return [line.split("!")[0] for line in filecontents]

def _is_comment(line):
    return line.startswith("*")

def _find_header(filecontents):
    """
    Splits a file into its header, which has lines starting with '*'
    at the beginning of the file, and its body, which is the rest of
    the file. Further lines marked with '*' are deleted.
    """
    # Find the first line that is not a comment
    line_is_comment = [_is_comment(line) for line in filecontents]
    try:
        body_start = line_is_comment.index(False)
    except ValueError:
        msg = "No body text found, only header"
        raise PCSEError(msg)

    # Split the file into header and body
    header = filecontents[:body_start]
    body = filecontents[body_start:]

    # Remove comments from the body
    body = [line for line in body if not _is_comment(line)]

    return header, body

def _find_parameter_sections(body):
    """
    Sort the body text into string, table, and scalar variables.
    """
    # Find lines belonging to each category
    scalars, strings, tables = [], [], []
    for line in body:
        if "'" in line: # string parameter
            strings.append(line)
        elif "," in line: # table parameter
            tables.append(line)
        else:
            scalars.append(line)

    # Convert the lists of variables into strings
    scalars, strings, tables = (" ".join(data) for data in (scalars, strings, tables))

    return scalars, strings, tables

# Regular expressions for parsing scalar, table and string parameters
_re_scalar = "[a-zA-Z0-9_]+[\s]*=[\s]*[a-zA-Z0-9_.\-]+"
_re_table = "[a-zA-Z0-9_]+[\s]*=[\s]*[0-9,.\s\-+]+"
_re_string = "[a-zA-Z0-9_]+[\s]*=[\s]*'.*?'"

def _find_individual_pardefs(regexp, parsections):
    """
    Splits the string into individual parameter definitions.
    """
    # Split the string
    par_definitions = re.findall(regexp, parsections)

    # Check for parameters that were not parsed correctly
    rest = re.sub(regexp, "", parsections)  # Remove pardefs from string
    rest = rest.replace(";", "").strip()  # Remove ; and whitespace
    if len(rest) > 0:
        msg = ("Failed to parse the CABO file!\n"
              f"Found the following parameter definitions:\n {par_definitions}\n"
              f"But failed to parse:\n '{rest}'")
        raise PCSEError(msg)

    return par_definitions

def _parse_scalar_pardef(parstr):
    """
    Parse a scalar parameter definition into a (key, value) pair.
    """
    try:
        parname, valuestr = parstr.split("=")
        if "." in valuestr:
            value = float(valuestr)
        else:
            value = int(valuestr)
    except ValueError:
        msg = f"Failed to parse parameter string: '{parstr}'"
        raise PCSEError(msg)

    parname = parname.strip()
    return (parname, value)

def _parse_string_pardef(parstr):
    """
    Parse a string parameter definition into a (key, value) pair.
    """
    try:
        parname, valuestr = parstr.split("=", 1)
        value = valuestr.replace("'", "").replace('"', "")
    except ValueError:
        msg = f"Failed to parse parameter string: '{parstr}'"
        raise PCSEError(msg)

    parname = parname.strip()
    return (parname, value)

def _parse_table_pardef(parstr):
    """
    Parse a string parameter definition into a (key, table) pair,
    where table is a list of floats.
    """
    try:
        parname, valuestr = parstr.split("=")
    except ValueError:
        msg = f"Failed to parse parameter string: '{parstr}'"
        raise PCSEError(msg)

    parname = parname.strip()
    valuestrings = valuestr.split(",")

    # Check if the data match length/shape requirements
    n_valuestrings = len(valuestrings)
    if n_valuestrings < 4:
        msg = (f"Failed to parse table parameter '{parname}': '{valuestr}'\n"
                "Table parameters should contain at least 4 values.\n"
               f"Instead found {n_valuestrings} values.")
        raise LengthError(msg)
    if (n_valuestrings % 2) != 0:
        msg = (f"Failed to parse table parameter '{parname}': '{valuestr}'\n"
                "Table parameters should contain an even number of values.\n"
               f"Instead found {n_valuestrings} values.")
        raise XYPairsError(msg)

    table = [float(v) for v in valuestrings]

    return (parname, table)


=======
>>>>>>> c968b8fa
class CABOFileReader(dict):
    """Reads CABO files with model parameter definitions.

    The parameter definitions of Wageningen crop models are generally
    written in the CABO format. This class reads the contents, parses
    the parameter names/values and returns them as a dictionary.

    :param fname: parameter file to read and parse.
    :returns: dictionary like object with parameter key/value pairs.

    Note that this class does not yet fully support reading all features
    of CABO files. For example, the parsing of booleans, date/times and
    tabular parameters is not supported and will lead to errors.

    The header of the CABO file (marked with ** at the first line) is
    read and can be retrieved from the .header attribute or just by
    a print on the returned dictionary.

    *Example*

    A parameter file 'parfile.cab' which looks like this::

        ** CROP DATA FILE for use with WOFOST Version 5.4, June 1992
        **
        ** WHEAT, WINTER 102
<<<<<<< HEAD
        ** Regions: Ireland, central and southern UK (R72-R79),
=======
        ** Regions: Ireland, central en southern UK (R72-R79),
>>>>>>> c968b8fa
        **          Netherlands (not R47), northern Germany (R11-R14)
        CRPNAM='Winter wheat 102, Ireland, N-U.K., Netherlands, N-Germany'
        CROP_NO=99
        TBASEM   = -10.0    ! lower threshold temp. for emergence [cel]
        DTSMTB   =   0.00,    0.00,     ! daily increase in temp. sum
                    30.00,   30.00,     ! as function of av. temp. [cel; cel d]
                    45.00,   30.00
        ** maximum and minimum concentrations of N, P, and K
        ** in storage organs        in vegetative organs [kg kg-1]
        NMINSO   =   0.0110 ;       NMINVE   =   0.0030

    Can be read with the following statements::

        >>>fileparameters = CABOFileReader('parfile.cab')
        >>>print(fileparameters['CROP_NO'])
        99
        >>>print(fileparameters)
        ** CROP DATA FILE for use with WOFOST Version 5.4, June 1992
        **
        ** WHEAT, WINTER 102
        ** Regions: Ireland, central and southern UK (R72-R79),
        **          Netherlands (not R47), northern Germany (R11-R14)
        ------------------------------------
<<<<<<< HEAD
        CROP_NO: 99 <class 'int'>
        TBASEM: -10.0 <class 'float'>
        NMINSO: 0.011 <class 'float'>
        NMINVE: 0.003 <class 'float'>
        CRPNAM: Winter wheat 102, Ireland, N-U.K., Netherlands, N-Germany <class 'str'>
        DTSMTB: [0.0, 0.0, 30.0, 30.0, 45.0, 30.0] <class 'list'>
    """
=======
        TBASEM: -10.0 <type 'float'>
        DTSMTB: [0.0, 0.0, 30.0, 30.0, 45.0, 30.0] <type 'list'>
        NMINVE: 0.003 <type 'float'>
        CROP_NO: 99 <type 'int'>
        CRPNAM: Winter wheat 102, Ireland, N-U.K., Netherlands, N-Germany <type 'str'>
        NMINSO: 0.011 <type 'float'>
    """

    # RE patterns for parsing scalar, table and string parameters
    scpar = "[a-zA-Z0-9_]+[\s]*=[\s]*[a-zA-Z0-9_.\-]+"
    tbpar = "[a-zA-Z0-9_]+[\s]*=[\s]*[0-9,.\s\-+]+"
    strpar = "[a-zA-Z0-9_]+[\s]*=[\s]*'.*?'"

    def _remove_empty_lines(self, filecontents):
        t = []
        for line in filecontents:
            line = line.strip(" \n\r")
            if len(line)>0:
                t.append(line)
        return t

    def _remove_inline_comments(self, filecontents):
        t = []
        for line in filecontents:
            line = line.split("!")[0]
            line.strip()
            if len(line) > 0:
                t.append(line)
        return t

    def _is_comment(self, line):
        if line.startswith("*"):
            return True
        else:
            return False

    def _find_header(self, filecontents):
        """Parses and strips header marked with '*' at the beginning of
        the file. Further lines marked with '*' are deleted."""

        header = []
        other_contents = []
        inheader = True
        for line in filecontents:
            if inheader is True:
                if self._is_comment(line):
                    header.append(line)
                else:
                    other_contents.append(line)
                    inheader = False
            else:
                if self._is_comment(line):
                    pass
                else:
                    other_contents.append(line)
        return (header, other_contents)

    def _parse_table_values(self, parstr):
        """Parses table parameter into a list of floats."""

        tmpstr = parstr.strip()
        valuestrs = tmpstr.split(",")
        if len(valuestrs) < 4:
            raise LengthError((len(valuestrs), valuestrs))
        if (len(valuestrs) % 2) != 0:
            raise XYPairsError((len(valuestrs), valuestrs))

        tblvalues = []
        for vstr in valuestrs:
            value = float(vstr)
            tblvalues.append(value)
        return tblvalues

    def _find_parameter_sections(self, filecontents):
        "returns the sections defining float, string and table parameters."
        scalars = ""
        strings = ""
        tables = ""

        for line in filecontents:
            if line.find("'") != -1: # string parameter
                strings += (line + " ")
            elif line.find(",") != -1: # table parameter
                tables += (line + " ")
            else:
                scalars += (line + " ")

        return scalars, strings, tables

    def _find_individual_pardefs(self, regexp, parsections):
        """Splits the string into individual parameters definitions.
        """
        par_definitions = re.findall(regexp, parsections)
        rest = re.sub(regexp, "", parsections)
        rest = rest.replace(";", "")
        if rest.strip() != "":
            msg = "Failed to parse the CABO file!\n" +\
                  ("Found the following parameter definitions:\n %s" % par_definitions) + \
                  ("Failed to parse:\n %s" % rest)
            raise PCSEError(msg)
        return par_definitions

>>>>>>> c968b8fa
    def __init__(self, fname):
        # Read the file
        self.source = Path(fname).absolute()
        with open(fname) as fp:
            filecontents = fp.readlines()

        # Cleanup: remove in-line comments, whitespace, empty lines
        filecontents = _remove_inline_comments(filecontents)
        filecontents = _remove_whitespace(filecontents)
        filecontents = _remove_empty_lines(filecontents)

        if len(filecontents) == 0:
            msg = f"Empty CABO file: '{fname}'"
            raise PCSEError(msg)

        # Split between file header and parameters
        self.header, body = _find_header(filecontents)

        # Find parameter sections using string methods
        scalars, strings, tables = _find_parameter_sections(body)

        # Parse into individual parameter definitions
        scalar_defs = _find_individual_pardefs(_re_scalar, scalars)
        string_defs = _find_individual_pardefs(_re_string, strings)
        table_defs = _find_individual_pardefs(_re_table, tables)

        # Parse individual parameter definitions into name & value.
<<<<<<< HEAD
        scalar_pars = [_parse_scalar_pardef(d) for d in scalar_defs]
        string_pars = [_parse_string_pardef(d) for d in string_defs]
        table_pars = [_parse_table_pardef(d) for d in table_defs]

        # Assign resulting values to the dictionary
        self.update(scalar_pars + string_pars + table_pars)

    def __repr__(self):
        cabotext = f"{self.__module__}.{self.__class__.__name__}(r\"{self.source}\")"
        dicttext = super().__repr__()
        msg = "\n".join([cabotext, dicttext])
        return msg

    def __str__(self):
        divider = "\n------------------------------------\n"
        headertext = "\n".join(self.header)
        bodytext = "\n".join(f"{key}: {value} {type(value)}" for key, value in self.items())
        msg = divider.join([headertext, bodytext])
        return msg

=======
        for parstr in scalar_defs:
            try:
                parname, valuestr = parstr.split("=")
                parname = parname.strip()
                if valuestr.find(".") != -1:
                    value = float(valuestr)
                else:
                    value = int(valuestr)
                self[parname] = value
            except (ValueError) as exc:
                msg = "Failed to parse parameter, value: %s, %s"
                raise PCSEError(msg % (parstr, valuestr))

        for parstr in string_defs:
            try:
                parname, valuestr = parstr.split("=", 1)
                parname = parname.strip()
                value = (valuestr.replace("'","")).replace('"','')
                self[parname] = value
            except (ValueError) as exc:
                msg = "Failed to parse parameter, value: %s, %s"
                raise PCSEError(msg % (parstr, valuestr))

        for parstr in table_defs:
            parname, valuestr = parstr.split("=")
            parname = parname.strip()
            try:
                value = self._parse_table_values(valuestr)
                self[parname] = value
            except (ValueError) as exc:
                msg = "Failed to parse table parameter %s: %s" % (parname, valuestr)
                raise PCSEError(msg)
            except (LengthError) as exc:
                msg = "Failed to parse table parameter %s: %s. \n" % (parname, valuestr)
                msg += "Table parameter should contain at least 4 values "
                msg += "instead got %i"
                raise PCSEError(msg % exc.value[0])
            except (XYPairsError) as exc:
                msg = "Failed to parse table parameter %s: %s\n" % (parname, valuestr)
                msg += "Parameter should be have even number of positions."
                raise XYPairsError(msg)

    def __str__(self):
        msg = ""
        for line in self.header:
            msg += line+"\n"
        msg += "------------------------------------\n"
        for key, value in self.items():
            msg += ("%s: %s %s\n" % (key, value, type(value)))
        return msg

    def copy(self):
        """
        Overrides the inherited dict.copy method, which returns a dict.
        This instead preserves the class and attributes like .header.
        """
        return copy.copy(self)

>>>>>>> c968b8fa
<|MERGE_RESOLUTION|>--- conflicted
+++ resolved
@@ -1,446 +1,276 @@
-# -*- coding: utf-8 -*-
-# Copyright (c) 2004-2014 Alterra, Wageningen-UR
-# Allard de Wit (allard.dewit@wur.nl), April 2014
-<<<<<<< HEAD
-from pathlib import Path
-=======
-import copy
->>>>>>> c968b8fa
-import re
-
-from ..exceptions import PCSEError
-
-class XYPairsError(PCSEError):
-    pass
-
-class LengthError(PCSEError):
-    pass
-
-class DuplicateError(PCSEError):
-    pass
-
-<<<<<<< HEAD
-def _remove_whitespace(filecontents):
-    """
-    Remove whitespace (space, newline) from all lines.
-    """
-    return [line.strip(" \n\r") for line in filecontents]
-
-def _remove_empty_lines(filecontents):
-    """
-    Return only non-empty ("") lines.
-    """
-    return [line for line in filecontents if len(line) > 0]
-
-def _remove_inline_comments(filecontents):
-    """
-    Remove inline comments (marked by a !) from all lines.
-    """
-    return [line.split("!")[0] for line in filecontents]
-
-def _is_comment(line):
-    return line.startswith("*")
-
-def _find_header(filecontents):
-    """
-    Splits a file into its header, which has lines starting with '*'
-    at the beginning of the file, and its body, which is the rest of
-    the file. Further lines marked with '*' are deleted.
-    """
-    # Find the first line that is not a comment
-    line_is_comment = [_is_comment(line) for line in filecontents]
-    try:
-        body_start = line_is_comment.index(False)
-    except ValueError:
-        msg = "No body text found, only header"
-        raise PCSEError(msg)
-
-    # Split the file into header and body
-    header = filecontents[:body_start]
-    body = filecontents[body_start:]
-
-    # Remove comments from the body
-    body = [line for line in body if not _is_comment(line)]
-
-    return header, body
-
-def _find_parameter_sections(body):
-    """
-    Sort the body text into string, table, and scalar variables.
-    """
-    # Find lines belonging to each category
-    scalars, strings, tables = [], [], []
-    for line in body:
-        if "'" in line: # string parameter
-            strings.append(line)
-        elif "," in line: # table parameter
-            tables.append(line)
-        else:
-            scalars.append(line)
-
-    # Convert the lists of variables into strings
-    scalars, strings, tables = (" ".join(data) for data in (scalars, strings, tables))
-
-    return scalars, strings, tables
-
-# Regular expressions for parsing scalar, table and string parameters
-_re_scalar = "[a-zA-Z0-9_]+[\s]*=[\s]*[a-zA-Z0-9_.\-]+"
-_re_table = "[a-zA-Z0-9_]+[\s]*=[\s]*[0-9,.\s\-+]+"
-_re_string = "[a-zA-Z0-9_]+[\s]*=[\s]*'.*?'"
-
-def _find_individual_pardefs(regexp, parsections):
-    """
-    Splits the string into individual parameter definitions.
-    """
-    # Split the string
-    par_definitions = re.findall(regexp, parsections)
-
-    # Check for parameters that were not parsed correctly
-    rest = re.sub(regexp, "", parsections)  # Remove pardefs from string
-    rest = rest.replace(";", "").strip()  # Remove ; and whitespace
-    if len(rest) > 0:
-        msg = ("Failed to parse the CABO file!\n"
-              f"Found the following parameter definitions:\n {par_definitions}\n"
-              f"But failed to parse:\n '{rest}'")
-        raise PCSEError(msg)
-
-    return par_definitions
-
-def _parse_scalar_pardef(parstr):
-    """
-    Parse a scalar parameter definition into a (key, value) pair.
-    """
-    try:
-        parname, valuestr = parstr.split("=")
-        if "." in valuestr:
-            value = float(valuestr)
-        else:
-            value = int(valuestr)
-    except ValueError:
-        msg = f"Failed to parse parameter string: '{parstr}'"
-        raise PCSEError(msg)
-
-    parname = parname.strip()
-    return (parname, value)
-
-def _parse_string_pardef(parstr):
-    """
-    Parse a string parameter definition into a (key, value) pair.
-    """
-    try:
-        parname, valuestr = parstr.split("=", 1)
-        value = valuestr.replace("'", "").replace('"', "")
-    except ValueError:
-        msg = f"Failed to parse parameter string: '{parstr}'"
-        raise PCSEError(msg)
-
-    parname = parname.strip()
-    return (parname, value)
-
-def _parse_table_pardef(parstr):
-    """
-    Parse a string parameter definition into a (key, table) pair,
-    where table is a list of floats.
-    """
-    try:
-        parname, valuestr = parstr.split("=")
-    except ValueError:
-        msg = f"Failed to parse parameter string: '{parstr}'"
-        raise PCSEError(msg)
-
-    parname = parname.strip()
-    valuestrings = valuestr.split(",")
-
-    # Check if the data match length/shape requirements
-    n_valuestrings = len(valuestrings)
-    if n_valuestrings < 4:
-        msg = (f"Failed to parse table parameter '{parname}': '{valuestr}'\n"
-                "Table parameters should contain at least 4 values.\n"
-               f"Instead found {n_valuestrings} values.")
-        raise LengthError(msg)
-    if (n_valuestrings % 2) != 0:
-        msg = (f"Failed to parse table parameter '{parname}': '{valuestr}'\n"
-                "Table parameters should contain an even number of values.\n"
-               f"Instead found {n_valuestrings} values.")
-        raise XYPairsError(msg)
-
-    table = [float(v) for v in valuestrings]
-
-    return (parname, table)
-
-
-=======
->>>>>>> c968b8fa
-class CABOFileReader(dict):
-    """Reads CABO files with model parameter definitions.
-
-    The parameter definitions of Wageningen crop models are generally
-    written in the CABO format. This class reads the contents, parses
-    the parameter names/values and returns them as a dictionary.
-
-    :param fname: parameter file to read and parse.
-    :returns: dictionary like object with parameter key/value pairs.
-
-    Note that this class does not yet fully support reading all features
-    of CABO files. For example, the parsing of booleans, date/times and
-    tabular parameters is not supported and will lead to errors.
-
-    The header of the CABO file (marked with ** at the first line) is
-    read and can be retrieved from the .header attribute or just by
-    a print on the returned dictionary.
-
-    *Example*
-
-    A parameter file 'parfile.cab' which looks like this::
-
-        ** CROP DATA FILE for use with WOFOST Version 5.4, June 1992
-        **
-        ** WHEAT, WINTER 102
-<<<<<<< HEAD
-        ** Regions: Ireland, central and southern UK (R72-R79),
-=======
-        ** Regions: Ireland, central en southern UK (R72-R79),
->>>>>>> c968b8fa
-        **          Netherlands (not R47), northern Germany (R11-R14)
-        CRPNAM='Winter wheat 102, Ireland, N-U.K., Netherlands, N-Germany'
-        CROP_NO=99
-        TBASEM   = -10.0    ! lower threshold temp. for emergence [cel]
-        DTSMTB   =   0.00,    0.00,     ! daily increase in temp. sum
-                    30.00,   30.00,     ! as function of av. temp. [cel; cel d]
-                    45.00,   30.00
-        ** maximum and minimum concentrations of N, P, and K
-        ** in storage organs        in vegetative organs [kg kg-1]
-        NMINSO   =   0.0110 ;       NMINVE   =   0.0030
-
-    Can be read with the following statements::
-
-        >>>fileparameters = CABOFileReader('parfile.cab')
-        >>>print(fileparameters['CROP_NO'])
-        99
-        >>>print(fileparameters)
-        ** CROP DATA FILE for use with WOFOST Version 5.4, June 1992
-        **
-        ** WHEAT, WINTER 102
-        ** Regions: Ireland, central and southern UK (R72-R79),
-        **          Netherlands (not R47), northern Germany (R11-R14)
-        ------------------------------------
-<<<<<<< HEAD
-        CROP_NO: 99 <class 'int'>
-        TBASEM: -10.0 <class 'float'>
-        NMINSO: 0.011 <class 'float'>
-        NMINVE: 0.003 <class 'float'>
-        CRPNAM: Winter wheat 102, Ireland, N-U.K., Netherlands, N-Germany <class 'str'>
-        DTSMTB: [0.0, 0.0, 30.0, 30.0, 45.0, 30.0] <class 'list'>
-    """
-=======
-        TBASEM: -10.0 <type 'float'>
-        DTSMTB: [0.0, 0.0, 30.0, 30.0, 45.0, 30.0] <type 'list'>
-        NMINVE: 0.003 <type 'float'>
-        CROP_NO: 99 <type 'int'>
-        CRPNAM: Winter wheat 102, Ireland, N-U.K., Netherlands, N-Germany <type 'str'>
-        NMINSO: 0.011 <type 'float'>
-    """
-
-    # RE patterns for parsing scalar, table and string parameters
-    scpar = "[a-zA-Z0-9_]+[\s]*=[\s]*[a-zA-Z0-9_.\-]+"
-    tbpar = "[a-zA-Z0-9_]+[\s]*=[\s]*[0-9,.\s\-+]+"
-    strpar = "[a-zA-Z0-9_]+[\s]*=[\s]*'.*?'"
-
-    def _remove_empty_lines(self, filecontents):
-        t = []
-        for line in filecontents:
-            line = line.strip(" \n\r")
-            if len(line)>0:
-                t.append(line)
-        return t
-
-    def _remove_inline_comments(self, filecontents):
-        t = []
-        for line in filecontents:
-            line = line.split("!")[0]
-            line.strip()
-            if len(line) > 0:
-                t.append(line)
-        return t
-
-    def _is_comment(self, line):
-        if line.startswith("*"):
-            return True
-        else:
-            return False
-
-    def _find_header(self, filecontents):
-        """Parses and strips header marked with '*' at the beginning of
-        the file. Further lines marked with '*' are deleted."""
-
-        header = []
-        other_contents = []
-        inheader = True
-        for line in filecontents:
-            if inheader is True:
-                if self._is_comment(line):
-                    header.append(line)
-                else:
-                    other_contents.append(line)
-                    inheader = False
-            else:
-                if self._is_comment(line):
-                    pass
-                else:
-                    other_contents.append(line)
-        return (header, other_contents)
-
-    def _parse_table_values(self, parstr):
-        """Parses table parameter into a list of floats."""
-
-        tmpstr = parstr.strip()
-        valuestrs = tmpstr.split(",")
-        if len(valuestrs) < 4:
-            raise LengthError((len(valuestrs), valuestrs))
-        if (len(valuestrs) % 2) != 0:
-            raise XYPairsError((len(valuestrs), valuestrs))
-
-        tblvalues = []
-        for vstr in valuestrs:
-            value = float(vstr)
-            tblvalues.append(value)
-        return tblvalues
-
-    def _find_parameter_sections(self, filecontents):
-        "returns the sections defining float, string and table parameters."
-        scalars = ""
-        strings = ""
-        tables = ""
-
-        for line in filecontents:
-            if line.find("'") != -1: # string parameter
-                strings += (line + " ")
-            elif line.find(",") != -1: # table parameter
-                tables += (line + " ")
-            else:
-                scalars += (line + " ")
-
-        return scalars, strings, tables
-
-    def _find_individual_pardefs(self, regexp, parsections):
-        """Splits the string into individual parameters definitions.
-        """
-        par_definitions = re.findall(regexp, parsections)
-        rest = re.sub(regexp, "", parsections)
-        rest = rest.replace(";", "")
-        if rest.strip() != "":
-            msg = "Failed to parse the CABO file!\n" +\
-                  ("Found the following parameter definitions:\n %s" % par_definitions) + \
-                  ("Failed to parse:\n %s" % rest)
-            raise PCSEError(msg)
-        return par_definitions
-
->>>>>>> c968b8fa
-    def __init__(self, fname):
-        # Read the file
-        self.source = Path(fname).absolute()
-        with open(fname) as fp:
-            filecontents = fp.readlines()
-
-        # Cleanup: remove in-line comments, whitespace, empty lines
-        filecontents = _remove_inline_comments(filecontents)
-        filecontents = _remove_whitespace(filecontents)
-        filecontents = _remove_empty_lines(filecontents)
-
-        if len(filecontents) == 0:
-            msg = f"Empty CABO file: '{fname}'"
-            raise PCSEError(msg)
-
-        # Split between file header and parameters
-        self.header, body = _find_header(filecontents)
-
-        # Find parameter sections using string methods
-        scalars, strings, tables = _find_parameter_sections(body)
-
-        # Parse into individual parameter definitions
-        scalar_defs = _find_individual_pardefs(_re_scalar, scalars)
-        string_defs = _find_individual_pardefs(_re_string, strings)
-        table_defs = _find_individual_pardefs(_re_table, tables)
-
-        # Parse individual parameter definitions into name & value.
-<<<<<<< HEAD
-        scalar_pars = [_parse_scalar_pardef(d) for d in scalar_defs]
-        string_pars = [_parse_string_pardef(d) for d in string_defs]
-        table_pars = [_parse_table_pardef(d) for d in table_defs]
-
-        # Assign resulting values to the dictionary
-        self.update(scalar_pars + string_pars + table_pars)
-
-    def __repr__(self):
-        cabotext = f"{self.__module__}.{self.__class__.__name__}(r\"{self.source}\")"
-        dicttext = super().__repr__()
-        msg = "\n".join([cabotext, dicttext])
-        return msg
-
-    def __str__(self):
-        divider = "\n------------------------------------\n"
-        headertext = "\n".join(self.header)
-        bodytext = "\n".join(f"{key}: {value} {type(value)}" for key, value in self.items())
-        msg = divider.join([headertext, bodytext])
-        return msg
-
-=======
-        for parstr in scalar_defs:
-            try:
-                parname, valuestr = parstr.split("=")
-                parname = parname.strip()
-                if valuestr.find(".") != -1:
-                    value = float(valuestr)
-                else:
-                    value = int(valuestr)
-                self[parname] = value
-            except (ValueError) as exc:
-                msg = "Failed to parse parameter, value: %s, %s"
-                raise PCSEError(msg % (parstr, valuestr))
-
-        for parstr in string_defs:
-            try:
-                parname, valuestr = parstr.split("=", 1)
-                parname = parname.strip()
-                value = (valuestr.replace("'","")).replace('"','')
-                self[parname] = value
-            except (ValueError) as exc:
-                msg = "Failed to parse parameter, value: %s, %s"
-                raise PCSEError(msg % (parstr, valuestr))
-
-        for parstr in table_defs:
-            parname, valuestr = parstr.split("=")
-            parname = parname.strip()
-            try:
-                value = self._parse_table_values(valuestr)
-                self[parname] = value
-            except (ValueError) as exc:
-                msg = "Failed to parse table parameter %s: %s" % (parname, valuestr)
-                raise PCSEError(msg)
-            except (LengthError) as exc:
-                msg = "Failed to parse table parameter %s: %s. \n" % (parname, valuestr)
-                msg += "Table parameter should contain at least 4 values "
-                msg += "instead got %i"
-                raise PCSEError(msg % exc.value[0])
-            except (XYPairsError) as exc:
-                msg = "Failed to parse table parameter %s: %s\n" % (parname, valuestr)
-                msg += "Parameter should be have even number of positions."
-                raise XYPairsError(msg)
-
-    def __str__(self):
-        msg = ""
-        for line in self.header:
-            msg += line+"\n"
-        msg += "------------------------------------\n"
-        for key, value in self.items():
-            msg += ("%s: %s %s\n" % (key, value, type(value)))
-        return msg
-
-    def copy(self):
-        """
-        Overrides the inherited dict.copy method, which returns a dict.
-        This instead preserves the class and attributes like .header.
-        """
-        return copy.copy(self)
-
->>>>>>> c968b8fa
+# -*- coding: utf-8 -*-
+# Copyright (c) 2004-2014 Alterra, Wageningen-UR
+# Allard de Wit (allard.dewit@wur.nl), April 2014
+from pathlib import Path
+import copy
+import re
+
+from ..exceptions import PCSEError
+
+class XYPairsError(PCSEError):
+    pass
+
+class LengthError(PCSEError):
+    pass
+
+class DuplicateError(PCSEError):
+    pass
+
+def _remove_whitespace(filecontents):
+    """
+    Remove whitespace (space, newline) from all lines.
+    """
+    return [line.strip(" \n\r") for line in filecontents]
+
+def _remove_empty_lines(filecontents):
+    """
+    Return only non-empty ("") lines.
+    """
+    return [line for line in filecontents if len(line) > 0]
+
+def _remove_inline_comments(filecontents):
+    """
+    Remove inline comments (marked by a !) from all lines.
+    """
+    return [line.split("!")[0] for line in filecontents]
+
+def _is_comment(line):
+    return line.startswith("*")
+
+def _find_header(filecontents):
+    """
+    Splits a file into its header, which has lines starting with '*'
+    at the beginning of the file, and its body, which is the rest of
+    the file. Further lines marked with '*' are deleted.
+    """
+    # Find the first line that is not a comment
+    line_is_comment = [_is_comment(line) for line in filecontents]
+    try:
+        body_start = line_is_comment.index(False)
+    except ValueError:
+        msg = "No body text found, only header"
+        raise PCSEError(msg)
+
+    # Split the file into header and body
+    header = filecontents[:body_start]
+    body = filecontents[body_start:]
+
+    # Remove comments from the body
+    body = [line for line in body if not _is_comment(line)]
+
+    return header, body
+
+def _find_parameter_sections(body):
+    """
+    Sort the body text into string, table, and scalar variables.
+    """
+    # Find lines belonging to each category
+    scalars, strings, tables = [], [], []
+    for line in body:
+        if "'" in line: # string parameter
+            strings.append(line)
+        elif "," in line: # table parameter
+            tables.append(line)
+        else:
+            scalars.append(line)
+
+    # Convert the lists of variables into strings
+    scalars, strings, tables = (" ".join(data) for data in (scalars, strings, tables))
+
+    return scalars, strings, tables
+
+# Regular expressions for parsing scalar, table and string parameters
+_re_scalar = "[a-zA-Z0-9_]+[\s]*=[\s]*[a-zA-Z0-9_.\-]+"
+_re_table = "[a-zA-Z0-9_]+[\s]*=[\s]*[0-9,.\s\-+]+"
+_re_string = "[a-zA-Z0-9_]+[\s]*=[\s]*'.*?'"
+
+def _find_individual_pardefs(regexp, parsections):
+    """
+    Splits the string into individual parameter definitions.
+    """
+    # Split the string
+    par_definitions = re.findall(regexp, parsections)
+
+    # Check for parameters that were not parsed correctly
+    rest = re.sub(regexp, "", parsections)  # Remove pardefs from string
+    rest = rest.replace(";", "").strip()  # Remove ; and whitespace
+    if len(rest) > 0:
+        msg = ("Failed to parse the CABO file!\n"
+              f"Found the following parameter definitions:\n {par_definitions}\n"
+              f"But failed to parse:\n '{rest}'")
+        raise PCSEError(msg)
+
+    return par_definitions
+
+def _parse_scalar_pardef(parstr):
+    """
+    Parse a scalar parameter definition into a (key, value) pair.
+    """
+    try:
+        parname, valuestr = parstr.split("=")
+        if "." in valuestr:
+            value = float(valuestr)
+        else:
+            value = int(valuestr)
+    except ValueError:
+        msg = f"Failed to parse parameter string: '{parstr}'"
+        raise PCSEError(msg)
+
+    parname = parname.strip()
+    return (parname, value)
+
+def _parse_string_pardef(parstr):
+    """
+    Parse a string parameter definition into a (key, value) pair.
+    """
+    try:
+        parname, valuestr = parstr.split("=", 1)
+        value = valuestr.replace("'", "").replace('"', "")
+    except ValueError:
+        msg = f"Failed to parse parameter string: '{parstr}'"
+        raise PCSEError(msg)
+
+    parname = parname.strip()
+    return (parname, value)
+
+def _parse_table_pardef(parstr):
+    """
+    Parse a string parameter definition into a (key, table) pair,
+    where table is a list of floats.
+    """
+    try:
+        parname, valuestr = parstr.split("=")
+    except ValueError:
+        msg = f"Failed to parse parameter string: '{parstr}'"
+        raise PCSEError(msg)
+
+    parname = parname.strip()
+    valuestrings = valuestr.split(",")
+
+    # Check if the data match length/shape requirements
+    n_valuestrings = len(valuestrings)
+    if n_valuestrings < 4:
+        msg = (f"Failed to parse table parameter '{parname}': '{valuestr}'\n"
+                "Table parameters should contain at least 4 values.\n"
+               f"Instead found {n_valuestrings} values.")
+        raise LengthError(msg)
+    if (n_valuestrings % 2) != 0:
+        msg = (f"Failed to parse table parameter '{parname}': '{valuestr}'\n"
+                "Table parameters should contain an even number of values.\n"
+               f"Instead found {n_valuestrings} values.")
+        raise XYPairsError(msg)
+
+    table = [float(v) for v in valuestrings]
+
+    return (parname, table)
+
+
+class CABOFileReader(dict):
+    """Reads CABO files with model parameter definitions.
+
+    The parameter definitions of Wageningen crop models are generally
+    written in the CABO format. This class reads the contents, parses
+    the parameter names/values and returns them as a dictionary.
+
+    :param fname: parameter file to read and parse.
+    :returns: dictionary like object with parameter key/value pairs.
+
+    Note that this class does not yet fully support reading all features
+    of CABO files. For example, the parsing of booleans, date/times and
+    tabular parameters is not supported and will lead to errors.
+
+    The header of the CABO file (marked with ** at the first line) is
+    read and can be retrieved from the .header attribute or just by
+    a print on the returned dictionary.
+
+    *Example*
+
+    A parameter file 'parfile.cab' which looks like this::
+
+        ** CROP DATA FILE for use with WOFOST Version 5.4, June 1992
+        **
+        ** WHEAT, WINTER 102
+        ** Regions: Ireland, central and southern UK (R72-R79),
+        **          Netherlands (not R47), northern Germany (R11-R14)
+        CRPNAM='Winter wheat 102, Ireland, N-U.K., Netherlands, N-Germany'
+        CROP_NO=99
+        TBASEM   = -10.0    ! lower threshold temp. for emergence [cel]
+        DTSMTB   =   0.00,    0.00,     ! daily increase in temp. sum
+                    30.00,   30.00,     ! as function of av. temp. [cel; cel d]
+                    45.00,   30.00
+        ** maximum and minimum concentrations of N, P, and K
+        ** in storage organs        in vegetative organs [kg kg-1]
+        NMINSO   =   0.0110 ;       NMINVE   =   0.0030
+
+    Can be read with the following statements::
+
+        >>>fileparameters = CABOFileReader('parfile.cab')
+        >>>print(fileparameters['CROP_NO'])
+        99
+        >>>print(fileparameters)
+        ** CROP DATA FILE for use with WOFOST Version 5.4, June 1992
+        **
+        ** WHEAT, WINTER 102
+        ** Regions: Ireland, central and southern UK (R72-R79),
+        **          Netherlands (not R47), northern Germany (R11-R14)
+        ------------------------------------
+        CROP_NO: 99 <class 'int'>
+        TBASEM: -10.0 <class 'float'>
+        NMINSO: 0.011 <class 'float'>
+        NMINVE: 0.003 <class 'float'>
+        CRPNAM: Winter wheat 102, Ireland, N-U.K., Netherlands, N-Germany <class 'str'>
+        DTSMTB: [0.0, 0.0, 30.0, 30.0, 45.0, 30.0] <class 'list'>
+    """
+    def __init__(self, fname):
+        # Read the file
+        self.source = Path(fname).absolute()
+        with open(fname) as fp:
+            filecontents = fp.readlines()
+
+        # Cleanup: remove in-line comments, whitespace, empty lines
+        filecontents = _remove_inline_comments(filecontents)
+        filecontents = _remove_whitespace(filecontents)
+        filecontents = _remove_empty_lines(filecontents)
+
+        if len(filecontents) == 0:
+            msg = f"Empty CABO file: '{fname}'"
+            raise PCSEError(msg)
+
+        # Split between file header and parameters
+        self.header, body = _find_header(filecontents)
+
+        # Find parameter sections using string methods
+        scalars, strings, tables = _find_parameter_sections(body)
+
+        # Parse into individual parameter definitions
+        scalar_defs = _find_individual_pardefs(_re_scalar, scalars)
+        string_defs = _find_individual_pardefs(_re_string, strings)
+        table_defs = _find_individual_pardefs(_re_table, tables)
+
+        # Parse individual parameter definitions into name & value.
+        scalar_pars = [_parse_scalar_pardef(d) for d in scalar_defs]
+        string_pars = [_parse_string_pardef(d) for d in string_defs]
+        table_pars = [_parse_table_pardef(d) for d in table_defs]
+
+        # Assign resulting values to the dictionary
+        self.update(scalar_pars + string_pars + table_pars)
+
+    def __repr__(self):
+        cabotext = f"{self.__module__}.{self.__class__.__name__}(r\"{self.source}\")"
+        dicttext = super().__repr__()
+        msg = "\n".join([cabotext, dicttext])
+        return msg
+
+    def __str__(self):
+        divider = "\n------------------------------------\n"
+        headertext = "\n".join(self.header)
+        bodytext = "\n".join(f"{key}: {value} {type(value)}" for key, value in self.items())
+        msg = divider.join([headertext, bodytext])
+        return msg
+
+    def copy(self):
+        """
+        Overrides the inherited dict.copy method, which returns a dict.
+        This instead preserves the class and attributes like .header.
+        """
+        return copy.copy(self)